<<<<<<< HEAD
# Dimer calculations

A toolkit to help produce and calculate the energy of dimers of molecules. This code was originally built with cages in mind but can be used for more general cases. The creation of dimers relies on [stk](https://stk.readthedocs.io/en/stable/), which comes with the pip install

# Installation

The code can be installed following these steps:

1. Create a `conda` environement:
```
conda create --name your-env-name python=3.11
```

2. Activate the environment:
```
conda activate your-env-name
```

3. Clone the package

```
pip install git+ssh://git@github.com/ewolpert1/dimer_calculations.git@refactoring
```

# Usage

There are currently three different optimisers set up to work with the code; `OPLS` through [Macromodel](https://www.schrodinger.com/platform/products/macromodel/), [GULP](https://gulp.curtin.edu.au/), and [XTB](https://xtb-docs.readthedocs.io/en/latest/optimization.html).

The code works by first defining the axes that the molecules are displaced along. There are four options of how to define the axes:
1. Using [Pywindow](https://github.com/marcinmiklitz/pywindow)
2. Using a Mol file, where the script loads the mol file, finds the the substructure of the cage which is that molecule, finds the centroid and calculates the axis between the centroid of the substructure and the centre of the cage.
3. Using Smarts string, where the axis is the centroid of the Smarts string molecule
4. Using Smiles string, where the axis is the centroid of the Smiles string molecule
5. Using the midpoint, where the axis is defined by the midpoint of the vectors provided.

Using these axes you can generate the dimers as a dictionary in which you can than optimise the structures.

Example scripts for using both `OPLS` and `XTB` are provided in the example_scripts folder labelled G17.py and WaaF-1.py respectively.
=======
>>>>>>> fed261b8
<|MERGE_RESOLUTION|>--- conflicted
+++ resolved
@@ -1,4 +1,3 @@
-<<<<<<< HEAD
 # Dimer calculations
 
 A toolkit to help produce and calculate the energy of dimers of molecules. This code was originally built with cages in mind but can be used for more general cases. The creation of dimers relies on [stk](https://stk.readthedocs.io/en/stable/), which comes with the pip install
@@ -36,6 +35,4 @@
 
 Using these axes you can generate the dimers as a dictionary in which you can than optimise the structures.
 
-Example scripts for using both `OPLS` and `XTB` are provided in the example_scripts folder labelled G17.py and WaaF-1.py respectively.
-=======
->>>>>>> fed261b8
+Example scripts for using both `OPLS` and `XTB` are provided in the example_scripts folder labelled G17.py and WaaF-1.py respectively.